--- conflicted
+++ resolved
@@ -29,16 +29,10 @@
     "clean": "backstage-cli clean"
   },
   "dependencies": {
-<<<<<<< HEAD
-    "@backstage/cli-common": "^0.1.1-alpha.24",
-    "@backstage/config": "^0.1.1-alpha.24",
-    "@backstage/config-loader": "^0.1.1-alpha.24",
-    "@backstage/test-utils": "^0.1.1-alpha.24",
-=======
     "@backstage/cli-common": "^0.1.1-alpha.25",
     "@backstage/config": "^0.1.1-alpha.25",
     "@backstage/config-loader": "^0.1.1-alpha.25",
->>>>>>> 4dfec551
+    "@backstage/test-utils": "^0.1.1-alpha.25",
     "@types/cors": "^2.8.6",
     "@types/express": "^4.17.6",
     "compression": "^1.7.4",
